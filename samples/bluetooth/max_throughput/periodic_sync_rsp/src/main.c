/*
 * Copyright (c) 2023 Nordic Semiconductor ASA
 *
 * SPDX-License-Identifier: Apache-2.0
 */

#include <zephyr/bluetooth/bluetooth.h>
#include <zephyr/bluetooth/conn.h>
#include <zephyr/bluetooth/gatt.h>
<<<<<<< HEAD

#define NAME_LEN 30
=======
#include <zephyr/bluetooth/uuid.h>
#include <zephyr/bluetooth/hci.h>
#include <zephyr/sys/util.h>

#define NAME_LEN 30
/* Add debug control */
>>>>>>> eb231d26
#define DEBUG_VERBOSE 0  /* Set to 1 for verbose debugging */

static K_SEM_DEFINE(sem_per_adv, 0, 1);
static K_SEM_DEFINE(sem_per_sync, 0, 1);
static K_SEM_DEFINE(sem_per_sync_lost, 0, 1);

static struct bt_conn *default_conn;
static struct bt_le_per_adv_sync *default_sync;
static struct __packed {
	uint8_t subevent;
	uint8_t response_slot;

} pawr_timing;

static void sync_cb(struct bt_le_per_adv_sync *sync, 
                   struct bt_le_per_adv_sync_synced_info *info)
{
    struct bt_le_per_adv_sync_subevent_params params;
    uint8_t subevents[1];
    char le_addr[BT_ADDR_LE_STR_LEN];
    int err;

    bt_addr_le_to_str(info->addr, le_addr, sizeof(le_addr));
<<<<<<< HEAD
    printk("[SYNC]Synced to %s with %d subevents\n", le_addr, info->num_subevents);
=======
    printk("Synced to %s with %d subevents\n", le_addr, info->num_subevents);
>>>>>>> eb231d26

    default_sync = sync;

    params.properties = 0;
    params.num_subevents = 1;
    params.subevents = subevents;
    subevents[0] = pawr_timing.subevent;

    err = bt_le_per_adv_sync_subevent(sync, &params);
    if (err) {
<<<<<<< HEAD
        printk("[SYNC]Failed to set subevents (err %d)\n", err);
    } else {
        printk("[SYNC] Changed sync to subevent %d\n", subevents[0]);
=======
        printk("Failed to set subevents (err %d)\n", err);
    } else {
        printk("Changed sync to subevent %d\n", subevents[0]);
>>>>>>> eb231d26
    }

    k_sem_give(&sem_per_sync);
}

static void term_cb(struct bt_le_per_adv_sync *sync,
                   const struct bt_le_per_adv_sync_term_info *info)
{
    char le_addr[BT_ADDR_LE_STR_LEN];

    bt_addr_le_to_str(info->addr, le_addr, sizeof(le_addr));

    if (DEBUG_VERBOSE) {
<<<<<<< HEAD
        printk("[SYNC] Sync terminated from %s (reason %d)\n", le_addr, info->reason);
=======
        printk("Sync terminated from %s (reason %d)\n", le_addr, info->reason);
>>>>>>> eb231d26
    }

    default_sync = NULL;

    k_sem_give(&sem_per_sync_lost);
}

static bool print_ad_field(struct bt_data *data, void *user_data)
{
    if (DEBUG_VERBOSE) {
        printk("[SYNC] AD type 0x%02X: ", data->type);
        for (size_t i = 0; i < data->data_len; i++) {
            printk("%02X", data->data[i]);
        }
        printk("\n");
    }
    return true;
}


static struct bt_le_per_adv_response_params rsp_params;

NET_BUF_SIMPLE_DEFINE_STATIC(rsp_buf, 247);

static void recv_cb(struct bt_le_per_adv_sync *sync,
                   const struct bt_le_per_adv_sync_recv_info *info,
                   struct net_buf_simple *buf)
{
    int err;

    if (buf && buf->len) {
<<<<<<< HEAD
=======
        /* Parse manufacturer data to extract retransmission bitmap */
        if (buf->len >= 7) {  // Minimum length for our format
            uint8_t *data = buf->data;
            
            // Check if this is manufacturer data with Nordic Company ID
            if (data[0] >= 6 &&  // Length field
                data[1] == BT_DATA_MANUFACTURER_DATA &&
                data[2] == 0x59 && data[3] == 0x00) {  // Nordic Company ID (little endian)
                
                // Extract retransmission bitmap (3 bytes after company ID)
                uint32_t retransmit_bitmap = 0;
                retransmit_bitmap |= (uint32_t)data[4] << 0;
                retransmit_bitmap |= (uint32_t)data[5] << 8;
                retransmit_bitmap |= (uint32_t)data[6] << 16;
                
                // Check if our response slot bit is set (means we need to retransmit)
                if (retransmit_bitmap & (1 << pawr_timing.response_slot)) {
                    printk("RETRANSMIT: Slot %d told to retransmit (bitmap=0x%08X)\n", 
                           pawr_timing.response_slot, retransmit_bitmap);
                }
            }
        }
        
>>>>>>> eb231d26
        /* Echo the data back to the advertiser */
        net_buf_simple_reset(&rsp_buf);
        net_buf_simple_add_mem(&rsp_buf, buf->data, buf->len);

        rsp_params.request_event = info->periodic_event_counter;
        rsp_params.request_subevent = info->subevent;
        rsp_params.response_subevent = info->subevent;
        rsp_params.response_slot = pawr_timing.response_slot;

        printk("Indication: subevent %d, responding in slot %d\n", 
               info->subevent, pawr_timing.response_slot);
        if (DEBUG_VERBOSE) {
            bt_data_parse(buf, print_ad_field, NULL);
        }

        err = bt_le_per_adv_set_response_data(sync, &rsp_params, &rsp_buf);
        if (err) {
            printk("Failed to send response (err %d)\n", err);
        }
<<<<<<< HEAD
=======

>>>>>>> eb231d26
    } else if (buf) {
        if (DEBUG_VERBOSE) {
            printk("Empty indication on subevent %d\n", info->subevent);
        }
    } else {
        printk("Failed to receive on subevent %d\n", info->subevent);
    }
}

static struct bt_le_per_adv_sync_cb sync_callbacks = {
	.synced = sync_cb,
	.term = term_cb,
	.recv = recv_cb,
};

static const struct bt_uuid_128 pawr_svc_uuid =
	BT_UUID_INIT_128(BT_UUID_128_ENCODE(0x12345678, 0x1234, 0x5678, 0x1234, 0x56789abcdef0));
static const struct bt_uuid_128 pawr_char_uuid =
	BT_UUID_INIT_128(BT_UUID_128_ENCODE(0x12345678, 0x1234, 0x5678, 0x1234, 0x56789abcdef1));

static ssize_t write_timing(struct bt_conn *conn, const struct bt_gatt_attr *attr, const void *buf,
			    uint16_t len, uint16_t offset, uint8_t flags)
{
	if (offset) {
		return BT_GATT_ERR(BT_ATT_ERR_INVALID_OFFSET);
	}

	if (len != sizeof(pawr_timing)) {
		return BT_GATT_ERR(BT_ATT_ERR_INVALID_ATTRIBUTE_LEN);
	}

	memcpy(&pawr_timing, buf, len);

	if (DEBUG_VERBOSE) {
		printk("[TIMING] New config SE:%d Slot:%d\n", 
			   pawr_timing.subevent, pawr_timing.response_slot);
	}

	struct bt_le_per_adv_sync_subevent_params params;
	uint8_t subevents[1];
	int err;

	params.properties = 0;
	params.num_subevents = 1;
	params.subevents = subevents;
	subevents[0] = pawr_timing.subevent;

	if (default_sync) {
		err = bt_le_per_adv_sync_subevent(default_sync, &params);
		if (err) {
			printk("[TIMING] Error: Failed to set subevents (err %d)\n", err);
		}
	} else if (DEBUG_VERBOSE) {
		printk("[TIMING] Not synced yet\n");
	}

	return len;
}

BT_GATT_SERVICE_DEFINE(pawr_svc, BT_GATT_PRIMARY_SERVICE(&pawr_svc_uuid.uuid),
		       BT_GATT_CHARACTERISTIC(&pawr_char_uuid.uuid, BT_GATT_CHRC_WRITE,
					      BT_GATT_PERM_WRITE, NULL, write_timing,
					      &pawr_timing));

static void connected(struct bt_conn *conn, uint8_t err)
{
    if (err) {
<<<<<<< HEAD
        printk("[SYNC]Failed to connect (err 0x%02X)\n", err);
=======
        printk("Failed to connect (err 0x%02X)\n", err);
>>>>>>> eb231d26
        default_conn = NULL;
        return;
    }

    default_conn = bt_conn_ref(conn);
<<<<<<< HEAD

    /* Accept 2M PHY if requested */
    struct bt_conn_le_phy_param phy_param = {
        .options = BT_CONN_LE_PHY_OPT_NONE,
        .pref_tx_phy = BT_GAP_LE_PHY_2M,
        .pref_rx_phy = BT_GAP_LE_PHY_2M,
    };
    
    err = bt_conn_le_phy_update(conn, &phy_param);
    if (err) {
        printk("[SYNC] PHY update request failed (err %d)\n", err);
    } else {
        printk("[SYNC] PHY update request sent\n");
    }
}

static void disconnected(struct bt_conn *conn, uint8_t reason)
{
    bt_conn_unref(default_conn);
    default_conn = NULL;

    if (DEBUG_VERBOSE) {
        printk("[SYNC]Disconnected (reason 0x%02X)\n", reason);
    }
}

static const char *phy_to_str(uint8_t phy)
{
    switch (phy) {
    case BT_GAP_LE_PHY_1M:
        return "LE 1M";
    case BT_GAP_LE_PHY_2M:
        return "LE 2M";
    case BT_GAP_LE_PHY_CODED:
        return "LE Coded";
    default:
        return "Unknown";
    }
}

static void le_param_updated(struct bt_conn *conn, uint16_t interval,
                           uint16_t latency, uint16_t timeout)
{
    if (DEBUG_VERBOSE) {
        printk("[SYNC] Connection parameters updated: interval %.2f ms, latency %d, timeout %d ms\n",
               interval * 1.25f, latency, timeout * 10);
    }
}

BT_CONN_CB_DEFINE(conn_callbacks) = {
    .connected = connected,
    .disconnected = disconnected,
    .le_param_updated = le_param_updated,
=======
}

static void disconnected(struct bt_conn *conn, uint8_t reason)
{
    bt_conn_unref(default_conn);
    default_conn = NULL;

    if (DEBUG_VERBOSE) {
        printk("Disconnected (reason 0x%02X)\n", reason);
    }
}

BT_CONN_CB_DEFINE(conn_callbacks) = {
    .connected = connected,
    .disconnected = disconnected,
>>>>>>> eb231d26
};

static const struct bt_data ad[] = {
	BT_DATA(BT_DATA_NAME_COMPLETE, CONFIG_BT_DEVICE_NAME, sizeof(CONFIG_BT_DEVICE_NAME) - 1),
};

int main(void)
{
	struct bt_le_per_adv_sync_transfer_param past_param;
	int err;

	printk("Starting PAwR Sync Demo\n");

	err = bt_enable(NULL);
	if (err) {
		printk("[INIT] Error: Bluetooth init failed (err %d)\n", err);
		return 0;
	}

	bt_le_per_adv_sync_cb_register(&sync_callbacks);

	past_param.skip = 1;
	past_param.timeout = 1000; /* 10 seconds */
	past_param.options = BT_LE_PER_ADV_SYNC_TRANSFER_OPT_NONE;
	err = bt_le_per_adv_sync_transfer_subscribe(NULL, &past_param);
	if (err) {
		printk("[INIT] Error: PAST subscribe failed (err %d)\n", err);
		return 0;
	}

	do {
		err = bt_le_adv_start(BT_LE_ADV_CONN_FAST_1, ad, ARRAY_SIZE(ad), NULL, 0);
		if (err && err != -EALREADY) {
			printk("[ADV] Error: Failed to start (err %d)\n", err);
			return 0;
		}

		printk("[SYNC] Waiting for sync...\n");
		err = k_sem_take(&sem_per_sync, K_SECONDS(10));
		if (err) {
			printk("[SYNC] Error: Timeout while syncing\n");
			continue;
		}

		if (DEBUG_VERBOSE) {
			printk("[SYNC] Established\n");
		}

		err = k_sem_take(&sem_per_sync_lost, K_FOREVER);
		if (err) {
			printk("[SYNC] Error: Failed (err %d)\n", err);
			return 0;
		}

		if (DEBUG_VERBOSE) {
			printk("[SYNC] Lost\n");
		}
	} while (true);

	return 0;
}<|MERGE_RESOLUTION|>--- conflicted
+++ resolved
@@ -7,17 +7,12 @@
 #include <zephyr/bluetooth/bluetooth.h>
 #include <zephyr/bluetooth/conn.h>
 #include <zephyr/bluetooth/gatt.h>
-<<<<<<< HEAD
-
-#define NAME_LEN 30
-=======
 #include <zephyr/bluetooth/uuid.h>
 #include <zephyr/bluetooth/hci.h>
 #include <zephyr/sys/util.h>
 
 #define NAME_LEN 30
 /* Add debug control */
->>>>>>> eb231d26
 #define DEBUG_VERBOSE 0  /* Set to 1 for verbose debugging */
 
 static K_SEM_DEFINE(sem_per_adv, 0, 1);
@@ -41,11 +36,7 @@
     int err;
 
     bt_addr_le_to_str(info->addr, le_addr, sizeof(le_addr));
-<<<<<<< HEAD
     printk("[SYNC]Synced to %s with %d subevents\n", le_addr, info->num_subevents);
-=======
-    printk("Synced to %s with %d subevents\n", le_addr, info->num_subevents);
->>>>>>> eb231d26
 
     default_sync = sync;
 
@@ -56,15 +47,9 @@
 
     err = bt_le_per_adv_sync_subevent(sync, &params);
     if (err) {
-<<<<<<< HEAD
         printk("[SYNC]Failed to set subevents (err %d)\n", err);
     } else {
         printk("[SYNC] Changed sync to subevent %d\n", subevents[0]);
-=======
-        printk("Failed to set subevents (err %d)\n", err);
-    } else {
-        printk("Changed sync to subevent %d\n", subevents[0]);
->>>>>>> eb231d26
     }
 
     k_sem_give(&sem_per_sync);
@@ -78,11 +63,7 @@
     bt_addr_le_to_str(info->addr, le_addr, sizeof(le_addr));
 
     if (DEBUG_VERBOSE) {
-<<<<<<< HEAD
         printk("[SYNC] Sync terminated from %s (reason %d)\n", le_addr, info->reason);
-=======
-        printk("Sync terminated from %s (reason %d)\n", le_addr, info->reason);
->>>>>>> eb231d26
     }
 
     default_sync = NULL;
@@ -114,8 +95,6 @@
     int err;
 
     if (buf && buf->len) {
-<<<<<<< HEAD
-=======
         /* Parse manufacturer data to extract retransmission bitmap */
         if (buf->len >= 7) {  // Minimum length for our format
             uint8_t *data = buf->data;
@@ -139,7 +118,6 @@
             }
         }
         
->>>>>>> eb231d26
         /* Echo the data back to the advertiser */
         net_buf_simple_reset(&rsp_buf);
         net_buf_simple_add_mem(&rsp_buf, buf->data, buf->len);
@@ -159,10 +137,6 @@
         if (err) {
             printk("Failed to send response (err %d)\n", err);
         }
-<<<<<<< HEAD
-=======
-
->>>>>>> eb231d26
     } else if (buf) {
         if (DEBUG_VERBOSE) {
             printk("Empty indication on subevent %d\n", info->subevent);
@@ -230,17 +204,12 @@
 static void connected(struct bt_conn *conn, uint8_t err)
 {
     if (err) {
-<<<<<<< HEAD
         printk("[SYNC]Failed to connect (err 0x%02X)\n", err);
-=======
-        printk("Failed to connect (err 0x%02X)\n", err);
->>>>>>> eb231d26
         default_conn = NULL;
         return;
     }
 
     default_conn = bt_conn_ref(conn);
-<<<<<<< HEAD
 
     /* Accept 2M PHY if requested */
     struct bt_conn_le_phy_param phy_param = {
@@ -294,23 +263,6 @@
     .connected = connected,
     .disconnected = disconnected,
     .le_param_updated = le_param_updated,
-=======
-}
-
-static void disconnected(struct bt_conn *conn, uint8_t reason)
-{
-    bt_conn_unref(default_conn);
-    default_conn = NULL;
-
-    if (DEBUG_VERBOSE) {
-        printk("Disconnected (reason 0x%02X)\n", reason);
-    }
-}
-
-BT_CONN_CB_DEFINE(conn_callbacks) = {
-    .connected = connected,
-    .disconnected = disconnected,
->>>>>>> eb231d26
 };
 
 static const struct bt_data ad[] = {
